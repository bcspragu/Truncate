use std::sync::Arc;

use eframe::{
    egui::{self, CursorIcon, FontId, Id, Layout, RichText, Sense},
    emath::Align,
};
use epaint::{hex_color, pos2, vec2, Color32, Galley, Pos2, Rect, Stroke, Vec2};
use truncate_core::reporting::{BattleReport, BattleWord};

use crate::{
    regions::active_game::GameCtx,
    utils::{
        glyph_meaure::GlyphMeasure, tex::paint_dialog_background, text::TextHelper, Darken, Lighten,
    },
};

pub struct BattleUI<'a> {
    battle: &'a BattleReport,
    latest: bool,
}

impl<'a> BattleUI<'a> {
    pub fn new(battle: &'a BattleReport, latest: bool) -> Self {
        Self { battle, latest }
    }
}

fn get_galleys<'a>(
    battle_words: &'a Vec<BattleWord>,
    transparent: bool,
    ctx: &GameCtx,
    ui: &mut egui::Ui,
) -> Vec<Arc<Galley>> {
    let dot = ui.painter().layout_no_wrap(
        "• ".into(),
        FontId::new(
            ctx.theme.letter_size * 0.75,
            egui::FontFamily::Name("Truncate-Heavy".into()),
        ),
        ctx.theme.outlines.darken(),
    );

    let mut words: Vec<_> = battle_words
        .iter()
        .flat_map(|w| {
            [
<<<<<<< HEAD
                ui.painter().layout_no_wrap(
                    w.resolved_word.clone(),
                    FontId::new(
                        ctx.theme.letter_size * 0.75,
                        egui::FontFamily::Name("Truncate-Heavy".into()),
                    ),
                    match (transparent, w.valid) {
                        (true, _) => Color32::TRANSPARENT,
                        (false, Some(true)) => ctx.theme.addition.darken().darken(),
                        (false, Some(false)) => ctx.theme.defeated.darken(),
                        (false, None) => ctx.theme.outlines.darken().darken(),
                    },
                ),
=======
                if &w.original_word == "#" {
                    ui.painter().layout_no_wrap(
                        // TODO: It would be nice to phrase this as <player_name>'s town,
                        // but we don't have player data in the battle UI yet so this is a good first step.
                        "A TOWN".into(),
                        FontId::new(
                            ctx.theme.letter_size * 0.75,
                            egui::FontFamily::Name("Truncate-Heavy".into()),
                        ),
                        match (transparent, w.valid) {
                            (true, _) => Color32::TRANSPARENT,
                            (false, Some(true)) => ctx.theme.addition.darken(),
                            (false, Some(false)) => ctx.theme.defeated.darken(),
                            (false, None) => ctx.theme.outlines.darken().darken(),
                        },
                    )
                } else {
                    ui.painter().layout_no_wrap(
                        w.resolved_word.clone(),
                        FontId::new(
                            ctx.theme.letter_size * 0.75,
                            egui::FontFamily::Name("Truncate-Heavy".into()),
                        ),
                        match (transparent, w.valid) {
                            (true, _) => Color32::TRANSPARENT,
                            (false, Some(true)) => ctx.theme.addition.darken(),
                            (false, Some(false)) => ctx.theme.defeated.darken(),
                            (false, None) => ctx.theme.outlines.darken().darken(),
                        },
                    )
                },
>>>>>>> 9ae5e7ab
                dot.clone(),
            ]
        })
        .collect();
    words.pop();
    words
}

fn paint_galleys<'a>(
    mut galleys: Vec<Arc<Galley>>,
    ui: &mut egui::Ui,
    centered: bool,
) -> egui::Response {
    galleys.reverse();

    let mut staging_galleys: Vec<Arc<Galley>> = vec![];

    let avail_width = ui.available_width();
    let origin = ui.next_widget_position();
    let word_height = galleys.first().unwrap().mesh_bounds.height();
    let word_pad = 4.0;
    let word_offset = 8.0;

    let mut current_row = 0;
    let mut current_width = 0.0;

    while !galleys.is_empty() || !staging_galleys.is_empty() {
        let last_galley = galleys.last().map(|galley| galley.mesh_bounds.width());
        let next_width = last_galley.unwrap_or_default() + word_pad * 2.0;

        if last_galley.is_none()
            || (current_width > 0.0 && current_width + next_width > avail_width)
        {
            let padding = if centered {
                (avail_width - current_width) / 2.0
            } else {
                0.0
            };
            let mut total_x = 0.0;
            for galley in staging_galleys.drain(0..) {
                let Vec2 { x, y } = galley.mesh_bounds.size();
                let word_pt = origin
                    + vec2(
                        padding + total_x + word_pad + word_offset,
                        current_row as f32 * y
                            + current_row as f32 * word_pad
                            + galley.mesh_bounds.height() * 0.25,
                    );

                ui.painter().galley(word_pt, galley);

                total_x += x + word_pad * 2.0;
            }
            current_row += 1;
            current_width = 0.0;
        } else {
            let galley = galleys.pop().unwrap();
            current_width += galley.mesh_bounds.width() + word_pad * 2.0;
            staging_galleys.push(galley);
        }
    }

    let total_height = word_height * current_row as f32;
    let battle_rect = epaint::Rect::from_min_size(origin, vec2(avail_width, total_height));

    ui.allocate_rect(battle_rect, Sense::click())
}

#[derive(Clone, Copy, PartialEq)]
struct BattleUIState {
    hovered_last_frame: bool,
    size_last_frame: Vec2,
    /// If None, we defer to showing when it is the latest battle
    show_details: Option<bool>,
}

impl<'a> BattleUI<'a> {
    pub fn render(self, ctx: &GameCtx, ui: &mut egui::Ui) {
        let battle_id = Id::new("battle").with(self.battle.battle_number.unwrap_or_default());
        let prev_battle_storage: Option<BattleUIState> =
            ui.memory_mut(|m| m.data.get_temp(battle_id));

        // Paint the background dialog based on the size of the battle last frame
        if let Some(BattleUIState {
            hovered_last_frame,
            size_last_frame,
            mut show_details,
        }) = prev_battle_storage
        {
            let (dialog_rect, dialog_resp) = paint_dialog_background(
                true,
                false,
                false,
                size_last_frame,
                if hovered_last_frame {
                    Color32::WHITE
                } else {
                    ctx.theme.water.lighten()
                },
                &ctx.map_texture,
                ui,
            );
            let offset = (dialog_rect.height() - size_last_frame.y) / 2.0;
            let mut dialog_ui = ui.child_ui(dialog_rect, Layout::top_down(Align::Min));
            dialog_ui.add_space(offset);

            let battle_rect = self.render_innards(
                ui.rect_contains_pointer(dialog_rect),
                show_details.unwrap_or(self.latest),
                prev_battle_storage,
                ctx,
                &mut dialog_ui,
            );

            let resp = ui.interact(
                dialog_rect,
                ui.auto_id_with("battle_interact"),
                Sense::click(),
            );

            if resp.hovered() {
                ui.output_mut(|o| o.cursor_icon = CursorIcon::PointingHand);
            }
            if resp.clicked() {
                show_details = Some(!(show_details.unwrap_or(self.latest)));
            }

            // Save the sizing of our box for the next render pass to draw the background
            let new_state = BattleUIState {
                hovered_last_frame: resp.hovered(),
                size_last_frame: battle_rect.size(),
                show_details,
            };
            if prev_battle_storage != Some(new_state) {
                ui.memory_mut(|m| m.data.insert_temp(battle_id, new_state));
                ui.ctx().request_repaint();
            }
        } else {
            // If we have no info on sizing, we can't paint the dialog background.
            // Instead, we render everything transparent and trigger an immediate re-render.
            let battle_rect = self.render_innards(false, false, prev_battle_storage, ctx, ui);
            // Save the sizing of our box for the next render pass to draw the background
            ui.memory_mut(|m| {
                m.data.insert_temp(
                    battle_id,
                    BattleUIState {
                        hovered_last_frame: false,
                        show_details: None,
                        size_last_frame: battle_rect.size(),
                    },
                )
            });
            ui.ctx().request_repaint();
        }
    }

    fn render_innards(
        &self,
        hovered: bool,
        active: bool,
        prev_battle_storage: Option<BattleUIState>,
        ctx: &GameCtx,
        ui: &mut egui::Ui,
    ) -> Rect {
        let mut theme = ctx.theme.rescale(0.5);
        theme.tile_margin = 0.0;
        let render_transparent = prev_battle_storage.is_none();

        let mut battle_rect = Rect::NOTHING;

        ui.allocate_ui_with_layout(
            vec2(ui.available_size_before_wrap().x, 0.0),
            Layout::left_to_right(Align::Center).with_main_wrap(true),
            |ui| {
                let words = get_galleys(&self.battle.attackers, render_transparent, ctx, ui);
                battle_rect = battle_rect.union(paint_galleys(words, ui, false).rect);
            },
        );
        ui.add_space(5.0);

        let (msg, border_color) = match self.battle.outcome {
            truncate_core::judge::Outcome::AttackerWins(_) => {
                ("won an attack against", ctx.theme.addition.darken())
            }
            truncate_core::judge::Outcome::DefenderWins => {
                ("failed an attack against", ctx.theme.defeated.darken())
            }
        };
        let galley = ui.painter().layout_no_wrap(
            msg.to_string(),
            FontId::new(
                ctx.theme.letter_size * 0.3,
                egui::FontFamily::Name("Truncate-Heavy".into()),
            ),
            if render_transparent {
                Color32::TRANSPARENT
            } else {
                ctx.theme.text
            },
        );
        battle_rect = battle_rect.union(paint_galleys(vec![galley], ui, false).rect);
        ui.add_space(5.0);

        ui.allocate_ui_with_layout(
            vec2(ui.available_size_before_wrap().x, 0.0),
            Layout::left_to_right(Align::Center).with_main_wrap(true),
            |ui| {
                let words = get_galleys(&self.battle.defenders, render_transparent, ctx, ui);
                battle_rect = battle_rect.union(paint_galleys(words, ui, false).rect);
            },
        );

        if !active {
            return battle_rect;
        }

        ui.add_space(8.0);

        let definition_space = ui.horizontal(|ui| {
            ui.add_space(12.0);
            ui.with_layout(Layout::top_down(Align::Min), |ui| {
                for word in self
                    .battle
                    .attackers
                    .iter()
                    .chain(self.battle.defenders.iter())
                {
                    if &word.original_word == "#" {
                        continue;
                    }
                    ui.add_space(12.0);
                    TextHelper::heavy(&word.resolved_word, ctx.theme.letter_size * 0.5, None, ui)
                        .paint(ctx.theme.text, ui, false);

                    match (word.valid, &word.meanings) {
                        (Some(true), Some(meanings)) if !meanings.is_empty() => TextHelper::light(
                            &format!("{}: {}", meanings[0].pos, meanings[0].defs[0]),
                            24.0,
                            Some(ui.available_width()),
                            ui,
                        )
                        .paint(ctx.theme.text, ui, false),
                        (Some(true), _) => TextHelper::light(
                            "Definition unknown",
                            24.0,
                            Some(ui.available_width()),
                            ui,
                        )
                        .paint(ctx.theme.text, ui, false),
                        (Some(false), _) => {
                            TextHelper::light("Invalid word", 24.0, Some(ui.available_width()), ui)
                                .paint(ctx.theme.text, ui, false)
                        }
                        (None, _) => {
                            TextHelper::light("Unchecked", 24.0, Some(ui.available_width()), ui)
                                .paint(ctx.theme.text, ui, false)
                        }
                    };

                    ui.add_space(12.0);
                }
            })
        });
        battle_rect = battle_rect.union(definition_space.response.rect);

        battle_rect
    }
}<|MERGE_RESOLUTION|>--- conflicted
+++ resolved
@@ -44,21 +44,6 @@
         .iter()
         .flat_map(|w| {
             [
-<<<<<<< HEAD
-                ui.painter().layout_no_wrap(
-                    w.resolved_word.clone(),
-                    FontId::new(
-                        ctx.theme.letter_size * 0.75,
-                        egui::FontFamily::Name("Truncate-Heavy".into()),
-                    ),
-                    match (transparent, w.valid) {
-                        (true, _) => Color32::TRANSPARENT,
-                        (false, Some(true)) => ctx.theme.addition.darken().darken(),
-                        (false, Some(false)) => ctx.theme.defeated.darken(),
-                        (false, None) => ctx.theme.outlines.darken().darken(),
-                    },
-                ),
-=======
                 if &w.original_word == "#" {
                     ui.painter().layout_no_wrap(
                         // TODO: It would be nice to phrase this as <player_name>'s town,
@@ -70,7 +55,7 @@
                         ),
                         match (transparent, w.valid) {
                             (true, _) => Color32::TRANSPARENT,
-                            (false, Some(true)) => ctx.theme.addition.darken(),
+                            (false, Some(true)) => ctx.theme.addition.darken().darken(),
                             (false, Some(false)) => ctx.theme.defeated.darken(),
                             (false, None) => ctx.theme.outlines.darken().darken(),
                         },
@@ -84,13 +69,12 @@
                         ),
                         match (transparent, w.valid) {
                             (true, _) => Color32::TRANSPARENT,
-                            (false, Some(true)) => ctx.theme.addition.darken(),
+                            (false, Some(true)) => ctx.theme.addition.darken().darken(),
                             (false, Some(false)) => ctx.theme.defeated.darken(),
                             (false, None) => ctx.theme.outlines.darken().darken(),
                         },
                     )
                 },
->>>>>>> 9ae5e7ab
                 dot.clone(),
             ]
         })
