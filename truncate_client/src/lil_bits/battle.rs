use std::sync::Arc;

use eframe::{
    egui::{self, CursorIcon, FontId, Id, Layout, RichText, Sense},
    emath::Align,
};
use epaint::{hex_color, pos2, vec2, Color32, Galley, Pos2, Rect, Stroke, Vec2};
use truncate_core::reporting::{BattleReport, BattleWord};

use crate::{
    regions::active_game::GameCtx,
    utils::{
        glyph_meaure::GlyphMeasure, tex::paint_dialog_background, text::TextHelper, Darken, Lighten,
    },
};

pub struct BattleUI<'a> {
    battle: &'a BattleReport,
    latest: bool,
}

impl<'a> BattleUI<'a> {
    pub fn new(battle: &'a BattleReport, latest: bool) -> Self {
        Self { battle, latest }
    }
}

fn get_galleys<'a>(
    battle_words: &'a Vec<BattleWord>,
    transparent: bool,
    ctx: &GameCtx,
    ui: &mut egui::Ui,
) -> Vec<Arc<Galley>> {
    let dot = ui.painter().layout_no_wrap(
        "• ".into(),
        FontId::new(
            ctx.theme.letter_size * 0.75,
            egui::FontFamily::Name("Truncate-Heavy".into()),
        ),
        ctx.theme.outlines.darken(),
    );

    let mut words: Vec<_> = battle_words
        .iter()
        .flat_map(|w| {
            [
                if &w.original_word == "#" {
                    ui.painter().layout_no_wrap(
                        // TODO: It would be nice to phrase this as <player_name>'s town,
                        // but we don't have player data in the battle UI yet so this is a good first step.
                        "A TOWN".into(),
                        FontId::new(
                            ctx.theme.letter_size * 0.75,
                            egui::FontFamily::Name("Truncate-Heavy".into()),
                        ),
                        match (transparent, w.valid) {
                            (true, _) => Color32::TRANSPARENT,
                            (false, Some(true)) => ctx.theme.addition.darken(),
                            (false, Some(false)) => ctx.theme.defeated.darken(),
                            (false, None) => ctx.theme.outlines.darken().darken(),
                        },
                    )
                } else {
                    ui.painter().layout_no_wrap(
                        w.resolved_word.clone(),
                        FontId::new(
                            ctx.theme.letter_size * 0.75,
                            egui::FontFamily::Name("Truncate-Heavy".into()),
                        ),
                        match (transparent, w.valid) {
                            (true, _) => Color32::TRANSPARENT,
                            (false, Some(true)) => ctx.theme.addition.darken(),
                            (false, Some(false)) => ctx.theme.defeated.darken(),
                            (false, None) => ctx.theme.outlines.darken().darken(),
                        },
                    )
                },
                dot.clone(),
            ]
        })
        .collect();
    words.pop();
    words
}

fn paint_galleys<'a>(
    mut galleys: Vec<Arc<Galley>>,
    ui: &mut egui::Ui,
    centered: bool,
) -> egui::Response {
    galleys.reverse();

    let mut staging_galleys: Vec<Arc<Galley>> = vec![];

    let avail_width = ui.available_width();
    let origin = ui.next_widget_position();
    let word_height = galleys.first().unwrap().mesh_bounds.height();
    let word_pad = 4.0;
    let word_offset = 8.0;

    let mut current_row = 0;
    let mut current_width = 0.0;

    while !galleys.is_empty() || !staging_galleys.is_empty() {
        let last_galley = galleys.last().map(|galley| galley.mesh_bounds.width());
        let next_width = last_galley.unwrap_or_default() + word_pad * 2.0;

        if last_galley.is_none()
            || (current_width > 0.0 && current_width + next_width > avail_width)
        {
            let padding = if centered {
                (avail_width - current_width) / 2.0
            } else {
                0.0
            };
            let mut total_x = 0.0;
            for galley in staging_galleys.drain(0..) {
                let Vec2 { x, y } = galley.mesh_bounds.size();
                let word_pt = origin
                    + vec2(
                        padding + total_x + word_pad + word_offset,
                        current_row as f32 * y
                            + current_row as f32 * word_pad
                            + galley.mesh_bounds.height() * 0.25,
                    );

                ui.painter().galley(word_pt, galley);

                total_x += x + word_pad * 2.0;
            }
            current_row += 1;
            current_width = 0.0;
        } else {
            let galley = galleys.pop().unwrap();
            current_width += galley.mesh_bounds.width() + word_pad * 2.0;
            staging_galleys.push(galley);
        }
    }

    let total_height = word_height * current_row as f32;
    let battle_rect = epaint::Rect::from_min_size(origin, vec2(avail_width, total_height));

    ui.allocate_rect(battle_rect, Sense::click())
}

#[derive(Clone, Copy, PartialEq)]
struct BattleUIState {
    hovered_last_frame: bool,
    size_last_frame: Vec2,
    /// If None, we defer to showing when it is the latest battle
    show_details: Option<bool>,
}

impl<'a> BattleUI<'a> {
    pub fn render(self, ctx: &GameCtx, ui: &mut egui::Ui) {
        let battle_id = Id::new("battle").with(self.battle.battle_number.unwrap_or_default());
        let prev_battle_storage: Option<BattleUIState> =
            ui.memory_mut(|m| m.data.get_temp(battle_id));

        // Paint the background dialog based on the size of the battle last frame
        if let Some(BattleUIState {
            hovered_last_frame,
            size_last_frame,
            mut show_details,
        }) = prev_battle_storage
        {
            let (dialog_rect, dialog_resp) = paint_dialog_background(
                true,
                false,
                false,
                size_last_frame,
                if hovered_last_frame {
                    Color32::WHITE
                } else {
                    ctx.theme.water.lighten()
                },
                &ctx.map_texture,
                ui,
            );
            let offset = (dialog_rect.height() - size_last_frame.y) / 2.0;
            let mut dialog_ui = ui.child_ui(dialog_rect, Layout::top_down(Align::Min));
            dialog_ui.add_space(offset);

            let battle_rect = self.render_innards(
                ui.rect_contains_pointer(dialog_rect),
                show_details.unwrap_or(self.latest),
                prev_battle_storage,
                ctx,
                &mut dialog_ui,
            );

            let resp = ui.interact(
                dialog_rect,
                ui.auto_id_with("battle_interact"),
                Sense::click(),
            );

            if resp.hovered() {
                ui.output_mut(|o| o.cursor_icon = CursorIcon::PointingHand);
            }
            if resp.clicked() {
                show_details = Some(!(show_details.unwrap_or(self.latest)));
            }

            // Save the sizing of our box for the next render pass to draw the background
            let new_state = BattleUIState {
                hovered_last_frame: resp.hovered(),
                size_last_frame: battle_rect.size(),
                show_details,
            };
            if prev_battle_storage != Some(new_state) {
                ui.memory_mut(|m| m.data.insert_temp(battle_id, new_state));
                ui.ctx().request_repaint();
            }
        } else {
            // If we have no info on sizing, we can't paint the dialog background.
            // Instead, we render everything transparent and trigger an immediate re-render.
            let battle_rect = self.render_innards(false, false, prev_battle_storage, ctx, ui);
            // Save the sizing of our box for the next render pass to draw the background
            ui.memory_mut(|m| {
                m.data.insert_temp(
                    battle_id,
                    BattleUIState {
                        hovered_last_frame: false,
                        show_details: None,
                        size_last_frame: battle_rect.size(),
                    },
                )
            });
            ui.ctx().request_repaint();
        }
    }

    fn render_innards(
        &self,
        hovered: bool,
        active: bool,
        prev_battle_storage: Option<BattleUIState>,
        ctx: &GameCtx,
        ui: &mut egui::Ui,
    ) -> Rect {
        let mut theme = ctx.theme.rescale(0.5);
        theme.tile_margin = 0.0;
        let render_transparent = prev_battle_storage.is_none();

        let mut battle_rect = Rect::NOTHING;

        ui.allocate_ui_with_layout(
            vec2(ui.available_size_before_wrap().x, 0.0),
            Layout::left_to_right(Align::Center).with_main_wrap(true),
            |ui| {
                let words = get_galleys(&self.battle.attackers, render_transparent, ctx, ui);
                battle_rect = battle_rect.union(paint_galleys(words, ui, false).rect);
            },
        );
        ui.add_space(5.0);

        let (msg, border_color) = match self.battle.outcome {
            truncate_core::judge::Outcome::AttackerWins(_) => {
                ("won an attack against", ctx.theme.addition.darken())
            }
            truncate_core::judge::Outcome::DefenderWins => {
                ("failed an attack against", ctx.theme.defeated.darken())
            }
        };
        let galley = ui.painter().layout_no_wrap(
            msg.to_string(),
            FontId::new(
                ctx.theme.letter_size * 0.3,
                egui::FontFamily::Name("Truncate-Heavy".into()),
            ),
            if render_transparent {
                Color32::TRANSPARENT
            } else {
                ctx.theme.text
            },
        );
        battle_rect = battle_rect.union(paint_galleys(vec![galley], ui, false).rect);
        ui.add_space(5.0);

        ui.allocate_ui_with_layout(
            vec2(ui.available_size_before_wrap().x, 0.0),
            Layout::left_to_right(Align::Center).with_main_wrap(true),
            |ui| {
                let words = get_galleys(&self.battle.defenders, render_transparent, ctx, ui);
                battle_rect = battle_rect.union(paint_galleys(words, ui, false).rect);
            },
        );

        if !active {
            return battle_rect;
        }

        ui.add_space(8.0);

        let definition_space = ui.horizontal(|ui| {
            ui.add_space(12.0);
            ui.with_layout(Layout::top_down(Align::Min), |ui| {
                for word in self
                    .battle
                    .attackers
                    .iter()
                    .chain(self.battle.defenders.iter())
                {
                    if &word.original_word == "#" {
                        continue;
                    }
                    ui.add_space(12.0);
<<<<<<< HEAD
                    TextHelper::heavy(&word.resolved_word, ctx.theme.letter_size * 0.5, None, ui)
                        .paint(ctx.theme.text, ui);
=======
                    TextHelper::heavy(&word.original_word, ctx.theme.letter_size * 0.5, None, ui)
                        .paint(ctx.theme.text, ui, false);
>>>>>>> ad8742cb

                    match (word.valid, &word.meanings) {
                        (Some(true), Some(meanings)) if !meanings.is_empty() => TextHelper::light(
                            &format!("{}: {}", meanings[0].pos, meanings[0].defs[0]),
                            24.0,
                            Some(ui.available_width()),
                            ui,
                        )
                        .paint(ctx.theme.text, ui, false),
                        (Some(true), _) => TextHelper::light(
                            "Definition unknown",
                            24.0,
                            Some(ui.available_width()),
                            ui,
                        )
                        .paint(ctx.theme.text, ui, false),
                        (Some(false), _) => {
                            TextHelper::light("Invalid word", 24.0, Some(ui.available_width()), ui)
                                .paint(ctx.theme.text, ui, false)
                        }
                        (None, _) => {
                            TextHelper::light("Unchecked", 24.0, Some(ui.available_width()), ui)
                                .paint(ctx.theme.text, ui, false)
                        }
                    };

                    ui.add_space(12.0);
                }
            })
        });
        battle_rect = battle_rect.union(definition_space.response.rect);

        battle_rect
    }
}<|MERGE_RESOLUTION|>--- conflicted
+++ resolved
@@ -306,13 +306,8 @@
                         continue;
                     }
                     ui.add_space(12.0);
-<<<<<<< HEAD
                     TextHelper::heavy(&word.resolved_word, ctx.theme.letter_size * 0.5, None, ui)
-                        .paint(ctx.theme.text, ui);
-=======
-                    TextHelper::heavy(&word.original_word, ctx.theme.letter_size * 0.5, None, ui)
                         .paint(ctx.theme.text, ui, false);
->>>>>>> ad8742cb
 
                     match (word.valid, &word.meanings) {
                         (Some(true), Some(meanings)) if !meanings.is_empty() => TextHelper::light(
